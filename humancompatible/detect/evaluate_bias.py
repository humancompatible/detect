--- conflicted
+++ resolved
@@ -73,11 +73,7 @@
     """
     
     if seed is not None:
-<<<<<<< HEAD
-        logger.info(f"Seeding the run with seed={seed} for searching the `value`.")
-=======
-        if verbose >= 1: logger.info(f"Seeding the run with seed={seed}")
->>>>>>> 8e196a45
+        if verbose >= 1: logger.info(f"Seeding the run with seed={seed} for searching the `value`.")
         np.random.seed(seed)
     
     if continuous_list is None:
