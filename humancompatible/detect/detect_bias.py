--- conflicted
+++ resolved
@@ -63,11 +63,7 @@
     """
     
     if seed is not None:
-<<<<<<< HEAD
-        logger.info(f"Seeding the run with seed={seed} for searching the `rule`.")
-=======
-        if verbose >= 1: logger.info(f"Seeding the run with seed={seed}")
->>>>>>> 8e196a45
+        if verbose >= 1: logger.info(f"Seeding the run with seed={seed} for searching the `rule`.")
         np.random.seed(seed)
     
     if continuous_list is None:
