import logging
from pathlib import Path
from typing import Any, Callable, Dict, List, Tuple

import numpy as np
import pandas as pd

from .binarizer import Bin, Binarizer
from .data_handler import DataHandler
from .MSD import compute_MSD

logger = logging.getLogger(__name__)
logging.basicConfig(level=logging.INFO, format="[%(levelname)s] %(message)s")


def prepare_dataset(
    input_data: pd.DataFrame,
    target_data: pd.DataFrame,
    n_max: int,
    protected_attrs: List[str],
    continuous_feats: List[str],
    feature_processing: Dict[str, int],
):
    r"""
    Prepares a dataset by cleaning, preprocessing, sampling, and structuring it for fairness analysis.

    This function performs several steps to get the data ready for further processing,
    especially focusing on handling missing values, applying feature transformations,
    managing feature types (continuous vs. categorical), sampling, and identifying
    protected attributes.

    Args:
        input_data (pd.DataFrame): The input features DataFrame.
        target_data (pd.DataFrame): The target variable DataFrame. It's expected
                                    to have a single column.
        n_max (int): The maximum number of samples to retain. If the dataset size
                     exceeds this, it will be randomly downsampled.
        protected_attrs (List[str]): A list of column names that are considered
                                     protected attributes for fairness analysis.
        continuous_feats (List[str]): A list of column names identified as continuous features.
        feature_processing (Dict[str, int]): A dictionary where keys are column names
                                             and values are mappings (e.g., dictionaries
                                             or functions) to apply for preprocessing
                                             specific features.

    Returns:
        Tuple[Binarizer, pd.DataFrame, pd.Series]: A tuple containing:
            - binarizer_protected (Binarizer): The protected-attributes binarizer.
            - input_data[protected_cols] (pd.DataFrame): The processed protected features.
            - target_data (pd.Series): The sampled target series.

    Raises:
        (No explicit raises from within this function beyond potential pandas/numpy errors
         if data types or operations are mismatched before calling this function.)

    Notes:
        - Rows with any NaN values in `input_data` will be removed.
        - Features with only one unique value after NaN removal will be dropped.
        - The `target_data` is assumed to contain only one column and will be
          converted to a pandas Series for the output.
        - Requires `DataHandler` and `Binarizer` classes to be defined elsewhere
          for `dhandler_protected` and `binarizer_protected` to work correctly.

    Examples:
        >>> # Assuming 'logger', 'DataHandler', and 'Binarizer' are imported/defined
        >>> # For demonstration, let's mock them
        >>> class MockDataHandler:
        ...     def __init__(self, *args, **kwargs): pass
        >>> class MockBinarizer:
        ...     def __init__(self, *args, **kwargs): self.target_positive_vals = kwargs.get('target_positive_vals')
        >>> global DataHandler, Binarizer, logger
        >>> DataHandler = MockDataHandler
        >>> Binarizer = MockBinarizer
        >>> logger = logging.getLogger('test_logger')
        >>> logger.setLevel(logging.DEBUG)
        >>>
        >>> input_df = pd.DataFrame({
        ...     'feat_cat': ['A', 'B', 'A', 'C', 'A', None],
        ...     'feat_cont': [1.0, 2.5, 3.0, 4.5, 5.0, 6.0],
        ...     'protected_sex': ['M', 'F', 'M', 'F', 'M', 'F'],
        ...     'protected_race': ['W', 'B', 'W', 'A', 'B', 'W'],
        ...     'single_val_col': [10, 10, 10, 10, 10, 10]
        ... })
        >>> target_df = pd.DataFrame({'outcome': [0, 1, 0, 1, 0, 1]})
        >>>
        >>> feature_proc = {'feat_cat': {'A': 0, 'B': 1, 'C': 2}}
        >>> protected_attrs_list = ['protected_sex', 'protected_race']
        >>> continuous_features_list = ['feat_cont']
        >>> max_samples = 4
        >>>
        >>> binarizer, protected_df, target_series = prepare_dataset(
        ...     input_df, target_df, max_samples, protected_attrs_list,
        ...     continuous_features_list, feature_proc
        ... )
        >>>
        >>> print("Original input_data shape:", input_df.shape)
        >>> print("Protected features after processing:\\n", protected_df)
        >>> print("\\nTarget series after processing:\\n", target_series)
        >>> print("\\nBinarizer target positive values:", binarizer.target_positive_vals)
    """
    mask = ~input_data.isnull().any(axis=1)
    logger.debug(f"Removing {input_data.shape[0] - mask.sum()} rows with nans")
    input_data = input_data[mask.values]
    target_data = target_data[mask.values]

    # Preprocess the data
    for col, map_f in feature_processing.items():
        if col in input_data.columns:
            input_data[col].loc[:] = input_data[col].map(map_f)

    values = {}
    bounds = {}
    for col in input_data.columns:
        vals = input_data[col].unique()
        logger.debug(f"Feature {col} has {vals.shape[0]} values")
        if vals.shape[0] <= 1:
            input_data.drop(columns=[col], inplace=True)
            logger.info(
                f"Feature {col} was removed due to having a single unique value"
            )
            continue
        if col not in continuous_feats:
            values[col] = vals
        else:
            bounds[col] = (min(vals), max(vals))

    n = input_data.shape[0]

    samples = np.random.permutation(n)
    samples = samples[:n_max]

    input_data = input_data.iloc[samples]
    target_data = target_data[target_data.columns[0]].iloc[samples]

    protected_cols = [col for col in input_data.columns if col in protected_attrs]
    dhandler_protected = DataHandler.from_data(
        input_data[protected_cols],
        target_data,
        categ_map=values,
        bounds_map=bounds,
    )
    binarizer_protected = Binarizer(dhandler_protected, target_positive_vals=[True])

    return binarizer_protected, input_data[protected_cols], target_data


def detect_bias(
    X: pd.DataFrame,
    y: pd.DataFrame,
    protected_list: List[str] | None = None,
    continuous_list: List[str] | None = None,
    fp_map: Dict[str, Callable[Any, int]] | None = None,
    seed: int | None = None,
    n_samples: int = 1_000_000,
    method: str = "MSD",
    method_kwargs: Dict[str, Any] | None = None,
) -> Tuple[float, List[Tuple[int, Bin]]]:
    """Detects bias in a given dataset using specified methods.

    This function prepares the data and then applies a bias detection method,
    such as Maximum Subgroup Discrepancy (MSD), to identify potential biases
    related to protected attributes.

    Args:
        X (pd.DataFrame): The input features DataFrame.
        y (pd.DataFrame): The target variable DataFrame.
        protected_list (List[str] | None, optional): A list of column names that
            are considered protected attributes. If None, all attributes in X
            are assumed to be protected (handled by `detect_bias_csv` or `detect_bias_two_samples`
            if called through them, or should be handled before calling this function directly).
            Defaults to None.
        continuous_list (List[str], optional): A list of column names identified
            as continuous features. Defaults to [].
        fp_map (Dict[str, Callable[[Any], int]], optional): A dictionary for feature
            processing, where keys are column names and values are mapping
            functions to apply for preprocessing specific features. Defaults to {}.
        seed (int | None, optional): A seed for random number generation to ensure
            reproducibility. If None, no specific seed is set. Defaults to None.
        n_samples (int, optional): The maximum number of samples to use from the
            dataset. If the dataset size exceeds this, it will be randomly downsampled.
            Defaults to 1_000_000.
        method (str, optional): The bias detection method to use. Currently, only
            "MSD" (Maximum Subgroup Discrepancy) is implemented. Defaults to "MSD".
        method_kwargs (Dict[str, Any], optional): Additional keyword arguments
            to pass to the chosen bias detection method. Defaults to {}.

    Returns:
        Tuple[float, List[Tuple[int, Bin]]]: A tuple containing:
            - val (float): The calculated bias value. The interpretation depends
              on the `method` used (e.g., MSD value).
            - rule (List[Tuple[int, Bin]]): A list of tuples representing the rule
              or set of conditions that identify the biased subgroup. The exact
              structure depends on the `method`'s output.

    Raises:
        ValueError: If an unsupported `method` is specified.

    Notes:
        - This function internally calls `prepare_dataset` for data preprocessing.
    """

    if seed is not None:
        logger.info(f"Seeding the run with seed={seed}")
        np.random.seed(seed)
    
    if continuous_list is None:
        continuous_list = []
    if fp_map is None:
        fp_map = {}
    if method_kwargs is None:
        method_kwargs = {}

    binarizer, X_prot, y = prepare_dataset(
        X,
        y,
        n_samples,
        protected_attrs=protected_list,
        continuous_feats=continuous_list,
        feature_processing=fp_map,
    )

    X_bin = binarizer.encode(X_prot, include_binary_negations=True)
    y_bin = binarizer.encode_y(y)

    if method == "MSD":
        val, indices = compute_MSD(X_bin, y_bin, **method_kwargs)
    else:
        raise ValueError(
            f'Method named "{method}" is not implemented. Try one of [MSD].'
        )

    encodings = binarizer.get_bin_encodings(include_binary_negations=True)
    feats = binarizer.data_handler.features
    rule = [(feats.index(encodings[i].feature), encodings[i]) for i in indices]

    return val, rule


def detect_bias_csv(
    csv_path: Path | str,
    target_col: str,
    protected_list: List[str] | None = None,
    continuous_list: List[str] | None = None,
    fp_map: Dict[str, Callable[Any, int]] | None = None,
    seed: int | None = None,
    n_samples: int = 1_000_000,
    method: str = "MSD",
    method_kwargs: Dict[str, Any] | None = None,
) -> Tuple[float, List[Tuple[int, Bin]]]:
    """Detects bias in a dataset loaded from a CSV file.

    This function reads a dataset from a specified CSV path, separates features
    and target, and then calls the `detect_bias` function to perform bias detection.

    Args:
        csv_path (Path | str): The path to the CSV file containing the dataset.
        target_col (str): The name of the column in the CSV file that represents
            the target variable.
        protected_list (List[str] | None, optional): A list of column names that
            are considered protected attributes. If None, all columns in `X_df`
            (features excluding the target column) will be treated as protected.
            Defaults to None.
        continuous_list (List[str], optional): A list of column names identified
            as continuous features. Defaults to [].
        fp_map (Dict[str, Callable[[Any], int]], optional): A dictionary for feature
            processing, where keys are column names and values are mapping
            functions to apply for preprocessing specific features. Defaults to {}.
        seed (int | None, optional): A seed for random number generation to ensure
            reproducibility. If None, no specific seed is set. Defaults to None.
        n_samples (int, optional): The maximum number of samples to use from the
            dataset. If the dataset size exceeds this, it will be randomly downsampled.
            Defaults to 1_000_000.
        method (str, optional): The bias detection method to use. Currently, only
            "MSD" (Maximum Subgroup Discrepancy) is implemented. Defaults to "MSD".
        method_kwargs (Dict[str, Any], optional): Additional keyword arguments
            to pass to the chosen bias detection method. Defaults to {}.

    Returns:
        Tuple[float, List[Tuple[int, Bin]]]: A tuple containing:
            - val (float): The calculated bias value.
            - rule (List[Tuple[int, Bin]]): The rule or set of conditions
              identifying the biased subgroup.

    Raises:
        ValueError: If the `target_col` is not found in the CSV file.
        ValueError: Propagates `ValueError` from `detect_bias` if an unsupported
                    method is specified.
    """

    csv_path = Path(csv_path)

    df = pd.read_csv(csv_path)
    if target_col not in df.columns:
        raise ValueError(f"Target column '{target_col}' is missing from the CSV file.")
    X_df = df.drop(columns=[target_col])
    y_df = pd.DataFrame(df[target_col])

    if protected_list is None:
        logger.info("Assuming all attributes are protected")
        protected_list = list(X_df.columns)
    if continuous_list is None:
        continuous_list = []
    if fp_map is None:
        fp_map = {}
    if method_kwargs is None:
        method_kwargs = {}

    return detect_bias(
        X_df,
        y_df,
        protected_list,
        continuous_list,
        fp_map,
        seed,
        n_samples,
        method,
        method_kwargs,
    )


def detect_bias_two_samples(
    X1: pd.DataFrame,
    X2: pd.DataFrame,
    protected_list: List[str] | None = None,
    continuous_list: List[str] | None = None,
    fp_map: Dict[str, Callable[Any, int]] | None = None,
    seed: int | None = None,
    n_samples: int = 1_000_000,
    method: str = "MSD",
    method_kwargs: Dict[str, Any] | None = None,
) -> Tuple[float, List[Tuple[int, Bin]]]:
    """Detects bias between two distinct samples (datasets).

    This function concatenates two input DataFrames (`X1` and `X2`) and creates
    a synthetic target variable to differentiate between the two samples. It then
    calls `detect_bias` to find any bias based on the combined dataset.

    Args:
        X1 (pd.DataFrame): The first input features DataFrame.
        X2 (pd.DataFrame): The second input features DataFrame.
        protected_list (List[str] | None, optional): A list of column names that
            are considered protected attributes. If None, all columns in the
            concatenated DataFrame will be treated as protected. Defaults to None.
        continuous_list (List[str], optional): A list of column names identified
            as continuous features. Defaults to [].
        fp_map (Dict[str, Callable[[Any], int]], optional): A dictionary for feature
            processing, where keys are column names and values are mapping
            functions to apply for preprocessing specific features. Defaults to {}.
        seed (int | None, optional): A seed for random number generation to ensure
            reproducibility. If None, no specific seed is set. Defaults to None.
        n_samples (int, optional): The maximum number of samples to use from the
            combined dataset. If the dataset size exceeds this, it will be randomly
            downsampled. Defaults to 1_000_000.
        method (str, optional): The bias detection method to use. Currently, only
            "MSD" (Maximum Subgroup Discrepancy) is implemented. Defaults to "MSD".
        method_kwargs (Dict[str, Any], optional): Additional keyword arguments
            to pass to the chosen bias detection method. Defaults to {}.

    Returns:
        Tuple[float, List[Tuple[int, Bin]]]: A tuple containing:
            - val (float): The calculated bias value.
            - rule (List[Tuple[int, Bin]]): The rule or set of conditions
              identifying the biased subgroup based on the two samples.

    Raises:
        ValueError: If `X1` and `X2` do not have the same columns.
        ValueError: Propagates `ValueError` from `detect_bias` if an unsupported
                    method is specified.

    Notes:
        - A synthetic target `y_df` is created where rows from `X1` are labeled
          0 and rows from `X2` are labeled 1. This allows `detect_bias` to
          identify differences between the two samples as "bias".
        - This function relies on `detect_bias` for the core bias detection logic.
    """

    if X1.columns.tolist() != X2.columns.tolist():
        raise ValueError("The samples must have the same features")

    X_df = pd.concat([X1, X2])
<<<<<<< HEAD
    y_df = pd.DataFrame(
        np.concatenate([np.zeros(X1.shape[0], dtype=bool),
                        np.ones(X2.shape[0], dtype=bool)])
    )
=======
    y = np.concatenate(
        [np.zeros(X1.shape[0], dtype=int), np.ones(X2.shape[0], dtype=int)]
    )
    y_df = pd.DataFrame(y, columns=["target"])
>>>>>>> 66ad86d5

    if protected_list is None:
        logger.info("Assuming all attributes are protected")
        protected_list = X_df.columns.tolist()
    if continuous_list is None:
        continuous_list = []
    if fp_map is None:
        fp_map = {}
    if method_kwargs is None:
        method_kwargs = {}

    return detect_bias(
        X_df,
        y_df,
        protected_list,
        continuous_list,
        fp_map,
        seed,
        n_samples,
        method,
        method_kwargs,
    )<|MERGE_RESOLUTION|>--- conflicted
+++ resolved
@@ -378,17 +378,11 @@
         raise ValueError("The samples must have the same features")
 
     X_df = pd.concat([X1, X2])
-<<<<<<< HEAD
-    y_df = pd.DataFrame(
-        np.concatenate([np.zeros(X1.shape[0], dtype=bool),
-                        np.ones(X2.shape[0], dtype=bool)])
-    )
-=======
-    y = np.concatenate(
-        [np.zeros(X1.shape[0], dtype=int), np.ones(X2.shape[0], dtype=int)]
-    )
+    y = np.concatenate([
+        np.zeros(X1.shape[0], dtype=int),
+        np.ones (X2.shape[0], dtype=int),
+    ])
     y_df = pd.DataFrame(y, columns=["target"])
->>>>>>> 66ad86d5
 
     if protected_list is None:
         logger.info("Assuming all attributes are protected")
